--- conflicted
+++ resolved
@@ -63,20 +63,6 @@
 func (knn *KNN) Predict(userId, itemId int) float64 {
 	denseUserId := knn.UserIdSet.ToDenseId(userId)
 	denseItemId := knn.ItemIdSet.ToDenseId(itemId)
-<<<<<<< HEAD
-	// Select predict function
-	switch knn.target {
-	case Regression:
-		return knn.predictRegression(denseUserId, denseItemId)
-	case BPR:
-		return knn.predictBPR(denseUserId, denseItemId)
-	}
-	return 0
-}
-
-func (knn *KNN) predictRegression(denseUserId, denseItemId int) float64 {
-=======
->>>>>>> ca93fc2f
 	// Set user based or item based
 	var leftId, rightId int
 	if knn.userBased {
